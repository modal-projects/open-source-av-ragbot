--- conflicted
+++ resolved
@@ -49,7 +49,6 @@
 
 @app.cls(
     image=vllm_image,
-<<<<<<< HEAD
     gpu=["H100!"],
     scaledown_window=15 * MINUTES,  # how long should we stay up with no requests?
     timeout=20 * MINUTES,  # how long should we wait for container start?
@@ -57,16 +56,6 @@
     #     "/root/.cache/huggingface": hf_cache_vol,
     #     "/root/.cache/vllm": vllm_cache_vol,
     # },
-=======
-    gpu=["H200", "H100"],
-    # scaledown_window=15 * MINUTES,  # how long should we stay up with no requests?
-    # timeout=10 * MINUTES,  # how long should we wait for container start?
-    volumes={
-        "/root/.cache/huggingface": hf_cache_vol,
-        "/root/.cache/vllm": vllm_cache_vol,
-    },
-    # NOTE: uncomment in this for testing, vllm has a long cold-start time
->>>>>>> b8793f2b
     # min_containers=1,
     region=SERVICES_REGION,
     enable_memory_snapshot=True,
@@ -234,7 +223,7 @@
     
 # warm up snapshots if needed
 if __name__ == "__main__":
-    vllm_server = modal.Cls.from_name("vllm-service", "VLLMServer").with_options(scaledown_window=2)
+    vllm_server = modal.Cls.from_name("vllm-service", "VLLMServer")
     num_cold_starts = 5
     for _ in range(num_cold_starts):
         start_time = time.time()
