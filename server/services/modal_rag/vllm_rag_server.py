--- conflicted
+++ resolved
@@ -44,6 +44,7 @@
     })
 )
 
+
 @app.cls(
     volumes={
         "/models": models_volume,
@@ -52,11 +53,7 @@
     },
     cpu=8,
     memory=8192,
-<<<<<<< HEAD
-    gpu="B200",
-=======
     gpu="L40S",
->>>>>>> bf5896fa
     image=vllm_rag_image,
 )
 class ChromaVectorIndex:
@@ -71,7 +68,6 @@
         self.create_vector_index()
         print("RAG system setup complete!")
 
-
     def download_models(self):
         from huggingface_hub import snapshot_download
 
@@ -109,17 +105,15 @@
             print(f"Chroma collection: {self.chroma_collection.count()}")
             if self.chroma_collection.count() == 0:
                 self._create_vector_index()
-            
-
-            
+
             self.is_setup = True
 
     def create_vector_index(self):
         return self.get_vector_index.local()
-    
+
     def _create_vector_index(self):
         """Create the ChromaDB vector index from Modal docs if it doesn't exist."""
-        
+
         from llama_index.core import Document, StorageContext, VectorStoreIndex
 
         from llama_index.core.node_parser import (
@@ -146,14 +140,14 @@
 
             # Create index from docs in chroma vector store
             vector_index = VectorStoreIndex(
-                nodes, 
-                storage_context=storage_context, 
+                nodes,
+                storage_context=storage_context,
                 embed_model=self.embedding
             )
             # test retrieval
             test_nodes = vector_index.as_retriever(
                 similarity_top_k=10
-                ).retrieve("What GPUs can I use with Modal?")
+            ).retrieve("What GPUs can I use with Modal?")
             print(test_nodes)
 
             total_time = time.perf_counter() - create_start
@@ -183,15 +177,12 @@
             print(f"Vector index loaded successfully in {total_time:.2f}s")
 
             return vector_index
-        
+
         except Exception as e:
             print(f"Error getting vector index: {type(e)}: {e}")
             return self._create_vector_index()
 
-<<<<<<< HEAD
-# _MAX_CONCURRENT_INPUTS = 3
-=======
->>>>>>> bf5896fa
+
 @app.cls(
     volumes={
         "/models": models_volume,
@@ -205,12 +196,8 @@
     timeout=10 * 60,
     min_containers=1,
 )
-<<<<<<< HEAD
-# @modal.concurrent(max_inputs=_MAX_CONCURRENT_INPUTS)
-=======
->>>>>>> bf5896fa
 class VLLMRAGServer:
-    
+
     @modal.enter()
     def setup(self):
         """Setup the vLLM RAG server."""
@@ -224,39 +211,40 @@
 
         import torch
         from transformers import AutoTokenizer
-        
+
         from vllm.engine.arg_utils import AsyncEngineArgs
         from vllm.engine.async_llm_engine import AsyncLLMEngine
-        
+
         torch.set_float32_matmul_precision("high")
-        
+
         # Seed for reproducibility
         seed = 0
         torch.manual_seed(seed)
         np.random.seed(seed)
         random.seed(seed)
         torch.cuda.manual_seed_all(seed)
-                
+
         # Initialize vLLM AsyncLLMEngine
         print("Loading vLLM AsyncLLMEngine...")
 
         self.model_path = f"/models/{LLM_MODEL}"
-        
+
         if not os.path.exists(self.model_path):
             ChromaVectorIndex().download_models()
 
         # Setup vector index and retriever locally within this container
         print("Setting up vector index and retriever...")
-        
+
         try:
 
             vector_index = ChromaVectorIndex().get_vector_index.local()
             self.retriever = vector_index.as_retriever(similarity_top_k=10)
-            
+
             # Test retrieval with a simple query to validate setup
             try:
                 test_nodes = self.retriever.retrieve("Modal")
-                print(f"✅ Vector index and retriever setup complete - found {len(test_nodes)} test nodes")
+                print(
+                    f"✅ Vector index and retriever setup complete - found {len(test_nodes)} test nodes")
                 if test_nodes:
                     first_node_preview = test_nodes[0].text[:100] if test_nodes[0].text else "None"
                     print(f"   First node preview: {first_node_preview}...")
@@ -266,26 +254,17 @@
         except Exception as e:
             print(f"⚠️ Vector index setup failed: {e}")
             self.retriever = None
-        
-        
 
         # Load tokenizer
         self.tokenizer = AutoTokenizer.from_pretrained(self.model_path)
-        
+
         # Setup vLLM engine
         engine_kwargs = {
-<<<<<<< HEAD
-            # "max_num_seqs": _MAX_CONCURRENT_INPUTS,  # Match concurrent max_inputs
             "enable_chunked_prefill": False,
-            # "max_num_batched_tokens": 16384,  
-            # "max_model_len": 8192,  # must be <= max_num_batched_tokens
-=======
-            "enable_chunked_prefill": False,
-            # "max_num_batched_tokens": 32768,  
+            # "max_num_batched_tokens": 32768,
             # "max_model_len": 16384,  # must be <= max_num_batched_tokens
->>>>>>> bf5896fa
         }
-        
+
         engine_start = time.perf_counter()
         print(f"Setting up vLLM engine with kwargs: {engine_kwargs}")
         self.vllm_engine = AsyncLLMEngine.from_engine_args(
@@ -297,19 +276,17 @@
         )
         engine_time = time.perf_counter() - engine_start
         print(f"⏱️ vLLM engine setup in {engine_time:.2f}s")
-        
-        
-        
+
         # Setup FastAPI app
         self._setup_fastapi()
 
         # Warm up vLLM engine
         print("Warming up vLLM engine...")
         asyncio.run(self.warm_up_vllm())
-        
+
         setup_time = time.perf_counter() - setup_start
         print(f"🚀 VLLMRAGServer setup complete in {setup_time:.2f}s total!")
-    
+
     async def warm_up_vllm(self):
         """Warm up the vLLM engine with a simple completion."""
         try:
@@ -321,19 +298,19 @@
             print(f"⚠️ vLLM warmup failed: {e}")
 
     async def generate_vllm_completion(
-            self, 
-            prompt: str, 
-            max_tokens: int = _DEFAULT_MAX_TOKENS, 
-            temperature: float = 0.1, 
-            stream: bool = False
-        ):
+        self,
+        prompt: str,
+        max_tokens: int = _DEFAULT_MAX_TOKENS,
+        temperature: float = 0.1,
+        stream: bool = False
+    ):
         """Generate completion using vLLM AsyncLLMEngine."""
         from dataclasses import asdict
         from vllm import SamplingParams
         from vllm.utils import random_uuid
-        
+
         gen_start = time.perf_counter()
-        
+
         # Apply chat template if available
         if get_system_prompt() and hasattr(self.tokenizer, "apply_chat_template"):
             messages = [
@@ -352,7 +329,7 @@
         )
 
         request_id = random_uuid()
-        
+
         if stream:
             # For streaming, return the generator
             print(f"⏱️ [vLLM] Starting streaming generation for {len(formatted_prompt)} chars")
@@ -369,22 +346,23 @@
                 sampling_params=sampling_params,
                 request_id=request_id,
             )
-            
+
             async for generation in results_generator:
                 pass  # Iterate through all generations
-            
+
             # Return the final generation result
             outputs = [asdict(output) for output in generation.outputs]
             result = outputs[0]['text'] if outputs else ""
             gen_time = time.perf_counter() - gen_start
-            print(f"⏱️ [vLLM] Non-streaming generation completed in {gen_time:.3f}s, output: {len(result)} chars")
+            print(
+                f"⏱️ [vLLM] Non-streaming generation completed in {gen_time:.3f}s, output: {len(result)} chars")
             return result
-    
+
     async def _generate_streaming_response(self, question: str, conversation_history: str = ""):
         """Generate streaming response with vLLM - simplified to just stream raw output."""
-        
+
         total_start = time.perf_counter()
-        
+
         try:
             # Get RAG context
             rag_start = time.perf_counter()
@@ -401,28 +379,29 @@
                             valid_texts.append(node.text)
                         else:
                             print("⚠️ [Streaming] Found node with None text, skipping")
-                    
-                    context_str = "\n\n".join(valid_texts) if valid_texts else "No valid context found."
+
+                    context_str = "\n\n".join(
+                        valid_texts) if valid_texts else "No valid context found."
                 except Exception as e:
                     print(f"⚠️ [Streaming] RAG retrieval failed: {type(e)}: {e}")
                     raise e
-            
+
             rag_time = time.perf_counter() - rag_start
             print(f"⏱️ [Streaming] RAG retrieval took {rag_time:.3f}s")
-            
+
             # Create structured prompt with conversation history
             history_context = ""
             if conversation_history:
                 history_context = f"\n\nConversation History:\n{conversation_history}\n"
-            
+
             prompt_template = f"""
-Modal Documentation Context: 
+Modal Documentation Context:
 
 {context_str}
 
 {history_context}
 
-Current Question: 
+Current Question:
 
 {question}
 
@@ -444,73 +423,75 @@
                 temperature=0.1,
                 stream=True
             )
-            print(f"⏱️ [Streaming] vLLM generator setup took {time.perf_counter() - vllm_start:.3f}s")
-            
+            print(
+                f"⏱️ [Streaming] vLLM generator setup took {time.perf_counter() - vllm_start:.3f}s")
+
             # Stream raw output with timing
             first_token_time = None
             token_count = 0
             accumulated_text = ""
-            
+
             async for generation in streaming_generator:
                 if generation.outputs:
                     if first_token_time is None:
                         first_token_time = time.perf_counter()
-                        print(f"⏱️ [Streaming] First token took {first_token_time - vllm_start:.3f}s")
-                    
+                        print(
+                            f"⏱️ [Streaming] First token took {first_token_time - vllm_start:.3f}s")
+
                     accumulated_text = generation.outputs[0].text
                     token_count += 1
-                    
+
                     # Yield raw text as it comes in
                     yield {"type": "raw_text", "content": accumulated_text}
-            
+
             # Final timing
             total_time = time.perf_counter() - total_start
             print(f"⏱️ [Streaming] Complete response took {total_time:.3f}s, {token_count} tokens")
-            
+
             # Mark completion
             yield {"type": "complete", "content": accumulated_text, "total_time": total_time}
-            
+
         except Exception as e:
             total_time = time.perf_counter() - total_start
             print(f"vLLM streaming error: {e}, total time: {total_time:.3f}s")
             yield {"type": "error", "content": str(e), "total_time": total_time}
-    
+
     def _setup_fastapi(self):
         from typing import List, Optional
         from fastapi import FastAPI, HTTPException
         from pydantic import BaseModel
 
         self.web_app = FastAPI(title="vLLM RAG API", version="1.0.0")
-        
+
         class Message(BaseModel):
             role: str
             content: str
-        
+
         class ChatCompletionRequest(BaseModel):
             model: str
             messages: List[Message]
             max_tokens: Optional[int] = 500
             temperature: Optional[float] = 0.1
             stream: Optional[bool] = False
-            
+
             class Config:
                 extra = "allow"
-        
+
         @self.web_app.get("/health")
         def health_check():
             return {"status": "healthy"}
-        
+
         @self.web_app.post("/v1/chat/completions")
         async def chat_completions(request: ChatCompletionRequest):
             """OpenAI-compatible endpoint with vLLM backend."""
             import asyncio
             from fastapi.responses import StreamingResponse
-            
+
             try:
                 # Extract conversation history and current user message
                 conversation_history = []
                 current_user_message = None
-                
+
                 for msg in request.messages:
                     if msg.role in ["system", "user", "assistant"]:
                         conversation_history.append({"role": msg.role, "content": msg.content})
@@ -519,24 +500,24 @@
 
                 if not current_user_message:
                     raise HTTPException(status_code=400, detail="No user message found")
-                
+
                 # Format conversation history for context
                 formatted_history = ""
                 if len(conversation_history) > 1:  # If there's more than just the current message
                     formatted_history = "\n".join([
-                        f"{msg['role'].capitalize()}: {msg['content']}" 
+                        f"{msg['role'].capitalize()}: {msg['content']}"
                         for msg in conversation_history[:-1]  # Exclude the current message
                     ])
 
                 print(f"Formatted history: {formatted_history}")
-                
+
                 if getattr(request, "stream", False):
 
                     streaming_generator = self._get_streaming_generator(
                         current_user_message,
                         formatted_history,
                     )
-                    
+
                     return StreamingResponse(
                         streaming_generator,
                         media_type="text/event-stream",
@@ -550,7 +531,7 @@
                     completion_id = f"chatcmpl-{uuid.uuid4().hex[:8]}"
                     created_timestamp = int(time.time())
                     collected_content = ""
-                    
+
                     async for result in self._generate_streaming_response(current_user_message, formatted_history):
                         if result["type"] == "raw_text":
                             collected_content = result["content"]
@@ -559,7 +540,7 @@
                             break
                         elif result["type"] == "error":
                             raise HTTPException(status_code=500, detail=result["content"])
-                            
+
                     response = {
                         "id": completion_id,
                         "object": "chat.completion",
@@ -579,17 +560,17 @@
                             "total_tokens": len(current_user_message.split()) + len(collected_content.split()),
                         },
                     }
-                    
+
                     return response
-                
+
             except Exception as e:
                 raise HTTPException(status_code=500, detail=str(e))
-    
+
     def _get_streaming_generator(self, user_message: str, formatted_history: str):
-                
+
         print(f"Streaming response for {user_message}")
         completion_id = f"chatcmpl-{uuid.uuid4().hex[:8]}"
-        
+
         async def streaming_response():
             try:
                 # First chunk
@@ -606,20 +587,20 @@
                     }],
                 }
                 yield f"data: {json.dumps(first_chunk)}\n\n"
-                
+
                 # Process streaming results in real-time
                 current_text = ""
-                
+
                 async for result in self._generate_streaming_response(user_message, formatted_history):
                     if result["type"] == "raw_text":
                         # Stream the raw text as it comes in
                         new_content = result["content"]
-                        
+
                         # Only send the new part that was added
                         if len(new_content) > len(current_text):
                             delta_content = new_content[len(current_text):]
                             current_text = new_content
-                            
+
                             content_chunk = {
                                 "id": completion_id,
                                 "object": "chat.completion.chunk",
@@ -632,7 +613,7 @@
                                 }],
                             }
                             yield f"data: {json.dumps(content_chunk)}\n\n"
-                            
+
                     elif result["type"] == "complete":
                         # Final result received
                         break
@@ -648,7 +629,7 @@
                         yield f"data: {json.dumps(error_chunk)}\n\n"
                         yield "data: [DONE]\n\n"
                         return
-                
+
                 # Final chunk - stream is complete
                 final_chunk = {
                     "id": completion_id,
@@ -665,7 +646,7 @@
                 }
                 yield f"data: {json.dumps(final_chunk)}\n\n"
                 yield "data: [DONE]\n\n"
-                
+
             except Exception as e:
                 error_chunk = {
                     "error": {
@@ -676,13 +657,14 @@
                 }
                 yield f"data: {json.dumps(error_chunk)}\n\n"
                 yield "data: [DONE]\n\n"
-        
+
         return streaming_response()
-    
+
     @modal.asgi_app()
     def fastapi_app(self):
         return self.web_app
-    
+
+
 def get_system_prompt():
     system_prompt = """
 You are a conversational AI that is an expert in the Modal library.
@@ -703,8 +685,9 @@
     """
     return system_prompt
 
+
 def get_rag_server_url():
-    try:  
+    try:
         return VLLMRAGServer().fastapi_app.get_web_url()
     except Exception as e:
         try:
@@ -714,17 +697,18 @@
             print(f"❌ Error getting RAG server URL: {e}")
             return None
 
+
 @app.local_entrypoint()
 def test_service():
     """Test both streaming and non-streaming vLLM RAG API."""
     import requests
     import json
-    
+
     # Setup the system first
     ChromaVectorIndex().setup_rag_system.remote()
-    
+
     rag_server_url = get_rag_server_url()
-    print(f"Testing vLLM RAG Streaming API at {rag_server_url}")    
+    print(f"Testing vLLM RAG Streaming API at {rag_server_url}")
     print("Waiting for server to be ready...")
     max_retries = 30
     for i in range(max_retries):
@@ -738,14 +722,14 @@
                 print(f"❌ Server failed to start: {e}")
                 return
             time.sleep(10)
-    
+
     test_question = "How do I create a Modal function with GPU support?"
-    
+
     # Test 1: Non-streaming API
     print("\n" + "=" * 70)
     print("🚀 Testing NON-STREAMING vLLM RAG API")
     print("=" * 70)
-    
+
     payload_non_streaming = {
         "model": "modal-rag",
         "messages": [{"role": "user", "content": test_question}],
@@ -753,64 +737,65 @@
         "temperature": 0.1,
         "stream": False  # Non-streaming
     }
-    
+
     print(f"🔍 Question: {test_question}")
     print("📄 Non-streaming response:")
     print("-" * 70)
-    
+
     try:
         start_time = time.perf_counter()
-        
+
         response = requests.post(
             f"{rag_server_url}/v1/chat/completions",
             json=payload_non_streaming,
             headers={"Content-Type": "application/json"},
             timeout=120,
         )
-        
+
         if response.status_code == 200:
             total_time = time.perf_counter() - start_time
             result = response.json()
-            
+
             print(f"⏱️  Response received in {total_time:.3f}s")
             print("📋 Response structure:")
             print(f"   • ID: {result.get('id', 'N/A')}")
             print(f"   • Object: {result.get('object', 'N/A')}")
             print(f"   • Model: {result.get('model', 'N/A')}")
             print(f"   • Created: {result.get('created', 'N/A')}")
-            
+
             if "choices" in result and result["choices"]:
                 choice = result["choices"][0]
                 message = choice.get("message", {})
                 content = message.get("content", "")
-                
+
                 print(f"   • Finish reason: {choice.get('finish_reason', 'N/A')}")
                 print(f"   • Content length: {len(content)} characters")
-                
+
                 if "usage" in result:
                     usage = result["usage"]
-                    print(f"   • Usage: {usage.get('prompt_tokens', 0)} prompt + {usage.get('completion_tokens', 0)} completion = {usage.get('total_tokens', 0)} total tokens")
-                
+                    print(
+                        f"   • Usage: {usage.get('prompt_tokens', 0)} prompt + {usage.get('completion_tokens', 0)} completion = {usage.get('total_tokens', 0)} total tokens")
+
                 print("🗣️  Complete response:")
                 print("-" * 40)
                 print(content)
                 print("-" * 40)
             else:
                 print("❌ No choices in response")
-                
+
         else:
             print(f"❌ Error {response.status_code}: {response.text}")
-            
+
     except Exception as e:
         print(f"❌ Non-streaming request failed: {e}")
         import traceback
         traceback.print_exc()
-    
+
     # Test 2: Streaming API
     print("\n" + "=" * 70)
     print("🚀 Testing STREAMING vLLM RAG API")
     print("=" * 70)
-    
+
     payload_streaming = {
         "model": "modal-rag",
         "messages": [{"role": "user", "content": test_question}],
@@ -818,14 +803,14 @@
         "temperature": 0.1,
         "stream": True  # Enable streaming
     }
-    
+
     print(f"🔍 Question: {test_question}")
     print("📡 Streaming response:")
     print("-" * 70)
-    
+
     try:
         start_time = time.perf_counter()
-        
+
         response = requests.post(
             f"{rag_server_url}/v1/chat/completions",
             json=payload_streaming,
@@ -833,69 +818,70 @@
             stream=True,  # Enable streaming response
             timeout=120,
         )
-        
+
         if response.status_code == 200:
             accumulated_content = ""
             chunk_count = 0
             first_chunk_time = None
             completion_id = None
-            
+
             print("🌊 Streaming chunks:")
-            
+
             for line in response.iter_lines():
                 if line:
                     line_text = line.decode('utf-8')
-                    
+
                     # Skip empty lines and handle SSE format
                     if line_text.startswith('data: '):
                         data_part = line_text[6:]  # Remove 'data: ' prefix
-                        
+
                         if data_part == '[DONE]':
                             total_time = time.perf_counter() - start_time
                             print(f"✅ Stream completed in {total_time:.3f}s")
                             break
-                        
+
                         try:
                             chunk_data = json.loads(data_part)
                             chunk_count += 1
-                            
+
                             if completion_id is None:
                                 completion_id = chunk_data.get("id", "N/A")
                                 print("📋 Stream structure:")
                                 print(f"   • ID: {completion_id}")
                                 print(f"   • Object: {chunk_data.get('object', 'N/A')}")
                                 print(f"   • Model: {chunk_data.get('model', 'N/A')}")
-                            
+
                             if first_chunk_time is None:
                                 first_chunk_time = time.perf_counter()
                                 ttfb = first_chunk_time - start_time
                                 print(f"⚡ First chunk received in {ttfb:.3f}s")
-                            
+
                             # Check for errors
                             if "error" in chunk_data:
                                 print(f"❌ Error in stream: {chunk_data['error']}")
                                 break
-                            
+
                             # Extract content from chunk
                             if "choices" in chunk_data and chunk_data["choices"]:
                                 choice = chunk_data["choices"][0]
                                 if "delta" in choice and "content" in choice["delta"]:
                                     content = choice["delta"]["content"]
                                     accumulated_content += content
-                                    
+
                                     # Print the new content (with some formatting)
-                                    print(f"[{chunk_count:3d}] +{len(content):2d} chars: '{content[:50]}{'...' if len(content) > 50 else ''}'"[:70])
-                                
+                                    print(
+                                        f"[{chunk_count:3d}] +{len(content):2d} chars: '{content[:50]}{'...' if len(content) > 50 else ''}'"[:70])
+
                                 # Check for finish
                                 if choice.get("finish_reason") == "stop":
                                     total_time = time.perf_counter() - start_time
                                     print(f"\n🏁 Finished streaming in {total_time:.3f}s")
                                     break
-                                    
+
                         except json.JSONDecodeError as e:
                             print(f"⚠️  Failed to parse chunk: {e}")
                             print(f"    Raw data: {data_part[:100]}...")
-            
+
             print("\n" + "=" * 70)
             print("📝 STREAMING FINAL RESULT:")
             print("=" * 70)
@@ -905,15 +891,15 @@
             print("-" * 40)
             print(accumulated_content)
             print("-" * 40)
-            
+
         else:
             print(f"❌ Error {response.status_code}: {response.text}")
-            
+
     except Exception as e:
         print(f"❌ Streaming request failed: {e}")
         import traceback
         traceback.print_exc()
-    
+
     # Summary
     print("=" * 70)
     print("📊 RESPONSE STRUCTURE COMPARISON")
@@ -938,7 +924,7 @@
     print("    ├── index: 0")
     print("    ├── delta: {content: 'incremental_text'}")
     print("    └── finish_reason: null (or 'stop' on final chunk)")
-    
+
     print(f"🌐 You can test the API manually at: {rag_server_url}")
     print("💡 Try these curl commands:")
     print("📄 Non-streaming:")
@@ -949,4 +935,4 @@
     print(f"""curl -X POST "{rag_server_url}/v1/chat/completions" \\
   -H "Content-Type: application/json" \\
   -d '{{"model":"modal-rag","messages":[{{"role":"user","content":"What is Modal?"}}],"stream":true}}' \\
-  --no-buffer""") +  --no-buffer""")